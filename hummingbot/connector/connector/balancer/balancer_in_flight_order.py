--- conflicted
+++ resolved
@@ -1,18 +1,8 @@
 from decimal import Decimal
-<<<<<<< HEAD
-from typing import Optional
+from typing import Any, Dict, List, Optional
 
 from hummingbot.connector.in_flight_order_base import InFlightOrderBase
 from hummingbot.core.data_type.common import OrderType, TradeType
-=======
-from typing import Any, Dict, List, Optional
-
-from hummingbot.connector.in_flight_order_base import InFlightOrderBase
-from hummingbot.core.event.events import (
-    OrderType,
-    TradeType
-)
->>>>>>> 2f1e2090
 
 
 class BalancerInFlightOrder(InFlightOrderBase):
