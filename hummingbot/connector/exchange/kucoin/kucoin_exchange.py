import asyncio
from decimal import Decimal
from typing import TYPE_CHECKING, Any, Dict, List, Optional, Tuple

from bidict import bidict

from hummingbot.connector.constants import s_decimal_NaN
from hummingbot.connector.exchange.kucoin import (
    kucoin_constants as CONSTANTS,
    kucoin_utils as utils,
    kucoin_web_utils as web_utils,
)
from hummingbot.connector.exchange.kucoin.kucoin_api_order_book_data_source import KucoinAPIOrderBookDataSource
from hummingbot.connector.exchange.kucoin.kucoin_api_user_stream_data_source import KucoinAPIUserStreamDataSource
from hummingbot.connector.exchange.kucoin.kucoin_auth import KucoinAuth
from hummingbot.connector.exchange_py_base import ExchangePyBase
from hummingbot.connector.trading_rule import TradingRule
from hummingbot.connector.utils import combine_to_hb_trading_pair
from hummingbot.core.data_type.common import OrderType, TradeType
from hummingbot.core.data_type.in_flight_order import InFlightOrder, OrderState, OrderUpdate, TradeUpdate
from hummingbot.core.data_type.order_book_tracker_data_source import OrderBookTrackerDataSource
from hummingbot.core.data_type.trade_fee import AddedToCostTradeFee, TokenAmount, TradeFeeBase
from hummingbot.core.data_type.user_stream_tracker_data_source import UserStreamTrackerDataSource
from hummingbot.core.utils.estimate_fee import build_trade_fee
from hummingbot.core.web_assistant.connections.data_types import RESTMethod
from hummingbot.core.web_assistant.web_assistants_factory import WebAssistantsFactory

if TYPE_CHECKING:
    from hummingbot.client.config.config_helpers import ClientConfigAdapter


class KucoinExchange(ExchangePyBase):
    web_utils = web_utils

    def __init__(self,
                 client_config_map: "ClientConfigAdapter",
                 kucoin_api_key: str,
                 kucoin_passphrase: str,
                 kucoin_secret_key: str,
                 trading_pairs: Optional[List[str]] = None,
                 trading_required: bool = True,
                 domain: str = CONSTANTS.DEFAULT_DOMAIN):
        self.kucoin_api_key = kucoin_api_key
        self.kucoin_passphrase = kucoin_passphrase
        self.kucoin_secret_key = kucoin_secret_key
        self._domain = domain
        self._trading_required = trading_required
        self._trading_pairs = trading_pairs
        super().__init__(client_config_map=client_config_map)

    @property
    def authenticator(self):
        return KucoinAuth(
            api_key=self.kucoin_api_key,
            passphrase=self.kucoin_passphrase,
            secret_key=self.kucoin_secret_key,
            time_provider=self._time_synchronizer)

    @property
    def name(self) -> str:
        return "kucoin"

    @property
    def rate_limits_rules(self):
        return CONSTANTS.RATE_LIMITS

    @property
    def domain(self):
        return self._domain

    @property
    def client_order_id_max_length(self):
        return CONSTANTS.MAX_ORDER_ID_LEN

    @property
    def client_order_id_prefix(self):
        return ""

    @property
    def trading_rules_request_path(self):
        return CONSTANTS.SYMBOLS_PATH_URL

    @property
    def trading_pairs_request_path(self):
        return CONSTANTS.SYMBOLS_PATH_URL

    @property
    def check_network_request_path(self):
        return CONSTANTS.SERVER_TIME_PATH_URL

    @property
    def trading_pairs(self):
        return self._trading_pairs

    @property
    def is_cancel_request_in_exchange_synchronous(self) -> bool:
        return True

    @property
    def is_trading_required(self) -> bool:
        return self._trading_required

    def supported_order_types(self):
        return [OrderType.MARKET, OrderType.LIMIT, OrderType.LIMIT_MAKER]

<<<<<<< HEAD
    async def get_all_pairs_prices(self) -> List[Dict[str, str]]:
        pairs_prices = await self._api_get(path_url=CONSTANTS.ALL_TICKERS_PATH_URL)
        return pairs_prices
=======
    def _is_request_exception_related_to_time_synchronizer(self, request_exception: Exception):
        # API documentation does not clarify the error message for timestamp related problems
        return False
>>>>>>> 4830290c

    def _create_web_assistants_factory(self) -> WebAssistantsFactory:
        return web_utils.build_api_factory(
            throttler=self._throttler,
            time_synchronizer=self._time_synchronizer,
            domain=self.domain,
            auth=self._auth)

    def _create_order_book_data_source(self) -> OrderBookTrackerDataSource:
        return KucoinAPIOrderBookDataSource(
            trading_pairs=self._trading_pairs,
            connector=self,
            api_factory=self._web_assistants_factory,
            domain=self.domain,
        )

    def _create_user_stream_data_source(self) -> UserStreamTrackerDataSource:
        return KucoinAPIUserStreamDataSource(
            auth=self._auth,
            trading_pairs=self._trading_pairs,
            connector=self,
            api_factory=self._web_assistants_factory,
            domain=self.domain,
        )

    def _get_fee(self,
                 base_currency: str,
                 quote_currency: str,
                 order_type: OrderType,
                 order_side: TradeType,
                 amount: Decimal,
                 price: Decimal = s_decimal_NaN,
                 is_maker: Optional[bool] = None) -> AddedToCostTradeFee:

        is_maker = is_maker or (order_type is OrderType.LIMIT_MAKER)
        trading_pair = combine_to_hb_trading_pair(base=base_currency, quote=quote_currency)
        if trading_pair in self._trading_fees:
            fees_data = self._trading_fees[trading_pair]
            fee_value = Decimal(fees_data["makerFeeRate"]) if is_maker else Decimal(fees_data["takerFeeRate"])
            fee = AddedToCostTradeFee(percent=fee_value)
        else:
            fee = build_trade_fee(
                self.name,
                is_maker,
                base_currency=base_currency,
                quote_currency=quote_currency,
                order_type=order_type,
                order_side=order_side,
                amount=amount,
                price=price,
            )
        return fee

    def _initialize_trading_pair_symbols_from_exchange_info(self, exchange_info: Dict[str, Any]):
        mapping = bidict()
        for symbol_data in filter(utils.is_pair_information_valid, exchange_info.get("data", [])):
            mapping[symbol_data["symbol"]] = combine_to_hb_trading_pair(base=symbol_data["baseCurrency"],
                                                                        quote=symbol_data["quoteCurrency"])
        self._set_trading_pair_symbol_map(mapping)

    async def _place_order(self,
                           order_id: str,
                           trading_pair: str,
                           amount: Decimal,
                           trade_type: TradeType,
                           order_type: OrderType,
                           price: Decimal) -> Tuple[str, float]:
        path_url = CONSTANTS.ORDERS_PATH_URL
        side = trade_type.name.lower()
        order_type_str = "market" if order_type == OrderType.MARKET else "limit"
        data = {
            "size": str(amount),
            "clientOid": order_id,
            "side": side,
            "symbol": await self.exchange_symbol_associated_to_pair(trading_pair=trading_pair),
            "type": order_type_str,
        }
        if order_type is OrderType.LIMIT:
            data["price"] = str(price)
        elif order_type is OrderType.LIMIT_MAKER:
            data["price"] = str(price)
            data["postOnly"] = True
        exchange_order_id = await self._api_post(
            path_url=path_url,
            data=data,
            is_auth_required=True,
            limit_id=CONSTANTS.POST_ORDER_LIMIT_ID,
        )
        return str(exchange_order_id["data"]["orderId"]), self.current_timestamp

    async def _place_cancel(self, order_id: str, tracked_order: InFlightOrder):
        """
        This implementation specific function is called by _cancel, and returns True if successful
        """
        exchange_order_id = await tracked_order.get_exchange_order_id()
        cancel_result = await self._api_delete(
            f"{CONSTANTS.ORDERS_PATH_URL}/{exchange_order_id}",
            is_auth_required=True,
            limit_id=CONSTANTS.DELETE_ORDER_LIMIT_ID
        )
        if tracked_order.exchange_order_id in cancel_result["data"].get("cancelledOrderIds", []):
            return True
        return False

    async def _user_stream_event_listener(self):
        """
        This functions runs in background continuously processing the events received from the exchange by the user
        stream data source. It keeps reading events from the queue until the task is interrupted.
        The events received are balance updates, order updates and trade events.
        """
        async for event_message in self._iter_user_event_queue():
            try:
                event_type = event_message.get("type")
                event_subject = event_message.get("subject")
                execution_data = event_message.get("data")

                # Refer to https://docs.kucoin.com/#private-order-change-events
                if event_type == "message" and event_subject == CONSTANTS.ORDER_CHANGE_EVENT_TYPE:
                    order_event_type = execution_data["type"]
                    client_order_id: Optional[str] = execution_data.get("clientOid")

                    fillable_order = self._order_tracker.all_fillable_orders.get(client_order_id)
                    updatable_order = self._order_tracker.all_updatable_orders.get(client_order_id)

                    event_timestamp = execution_data["ts"] * 1e-9

                    if fillable_order is not None and order_event_type == "match":
                        execute_amount_diff = Decimal(execution_data["matchSize"])
                        execute_price = Decimal(execution_data["matchPrice"])

                        fee = self.get_fee(
                            fillable_order.base_asset,
                            fillable_order.quote_asset,
                            fillable_order.order_type,
                            fillable_order.trade_type,
                            execute_price,
                            execute_amount_diff,
                        )

                        trade_update = TradeUpdate(
                            trade_id=execution_data["tradeId"],
                            client_order_id=client_order_id,
                            exchange_order_id=execution_data["orderId"],
                            trading_pair=updatable_order.trading_pair,
                            fee=fee,
                            fill_base_amount=execute_amount_diff,
                            fill_quote_amount=execute_amount_diff * execute_price,
                            fill_price=execute_price,
                            fill_timestamp=event_timestamp,
                        )
                        self._order_tracker.process_trade_update(trade_update)

                    if updatable_order is not None:
                        updated_status = updatable_order.current_state
                        if order_event_type == "open":
                            updated_status = OrderState.OPEN
                        elif order_event_type == "match":
                            updated_status = OrderState.PARTIALLY_FILLED
                        elif order_event_type == "filled":
                            updated_status = OrderState.FILLED
                        elif order_event_type == "canceled":
                            updated_status = OrderState.CANCELED

                        order_update = OrderUpdate(
                            trading_pair=updatable_order.trading_pair,
                            update_timestamp=event_timestamp,
                            new_state=updated_status,
                            client_order_id=client_order_id,
                            exchange_order_id=execution_data["orderId"],
                        )
                        self._order_tracker.process_order_update(order_update=order_update)

                elif event_type == "message" and event_subject == CONSTANTS.BALANCE_EVENT_TYPE:
                    currency = execution_data["currency"]
                    available_balance = Decimal(execution_data["available"])
                    total_balance = Decimal(execution_data["total"])
                    self._account_balances.update({currency: total_balance})
                    self._account_available_balances.update({currency: available_balance})

            except asyncio.CancelledError:
                raise
            except Exception:
                self.logger().exception("Unexpected error in user stream listener loop.")
                await self._sleep(5.0)

    async def _update_balances(self):
        local_asset_names = set(self._account_balances.keys())
        remote_asset_names = set()

        response = await self._api_get(
            path_url=CONSTANTS.ACCOUNTS_PATH_URL,
            params={"type": "trade"},
            is_auth_required=True)

        if response:
            for balance_entry in response["data"]:
                asset_name = balance_entry["currency"]
                self._account_available_balances[asset_name] = Decimal(balance_entry["available"])
                self._account_balances[asset_name] = Decimal(balance_entry["balance"])
                remote_asset_names.add(asset_name)

            asset_names_to_remove = local_asset_names.difference(remote_asset_names)
            for asset_name in asset_names_to_remove:
                del self._account_available_balances[asset_name]
                del self._account_balances[asset_name]

    async def _format_trading_rules(self, raw_trading_pair_info: Dict[str, Any]) -> List[TradingRule]:
        trading_rules = []

        for info in raw_trading_pair_info["data"]:
            if utils.is_pair_information_valid(info):
                try:
                    trading_pair = await self.trading_pair_associated_to_exchange_symbol(symbol=info.get("symbol"))
                    trading_rules.append(
                        TradingRule(trading_pair=trading_pair,
                                    min_order_size=Decimal(info["baseMinSize"]),
                                    max_order_size=Decimal(info["baseMaxSize"]),
                                    min_price_increment=Decimal(info['priceIncrement']),
                                    min_base_amount_increment=Decimal(info['baseIncrement']),
                                    min_quote_amount_increment=Decimal(info['quoteIncrement']),
                                    min_notional_size=Decimal(info["quoteMinSize"]))
                    )
                except Exception:
                    self.logger().error(f"Error parsing the trading pair rule {info}. Skipping.", exc_info=True)
        return trading_rules

    async def _update_trading_fees(self):
        trading_symbols = [await self.exchange_symbol_associated_to_pair(trading_pair=trading_pair)
                           for trading_pair in self._trading_pairs]
        params = {"symbols": ",".join(trading_symbols)}
        resp = await self._api_get(
            path_url=CONSTANTS.FEE_PATH_URL,
            params=params,
            is_auth_required=True,
        )
        fees_json = resp["data"]
        for fee_json in fees_json:
            trading_pair = await self.trading_pair_associated_to_exchange_symbol(symbol=fee_json["symbol"])
            self._trading_fees[trading_pair] = fee_json

    async def _all_trade_updates_for_order(self, order: InFlightOrder) -> List[TradeUpdate]:
        trade_updates = []

        if order.exchange_order_id is not None:
            exchange_order_id = order.exchange_order_id
            all_fills_response = await self._api_get(
                path_url=CONSTANTS.ORDER_FILLS_URL,
                params={
                    "orderId": exchange_order_id,
                    "pageSize": 500,
                },
                is_auth_required=True)

            for trade in all_fills_response.get("items", []):
                fee = TradeFeeBase.new_spot_fee(
                    fee_schema=self.trade_fee_schema(),
                    trade_type=order.trade_type,
                    percent_token=trade["feeCurrency"],
                    flat_fees=[TokenAmount(amount=Decimal(trade["fee"]), token=trade["feeCurrency"])]
                )
                trade_update = TradeUpdate(
                    trade_id=str(trade["tradeId"]),
                    client_order_id=order.client_order_id,
                    exchange_order_id=exchange_order_id,
                    trading_pair=order.trading_pair,
                    fee=fee,
                    fill_base_amount=Decimal(trade["size"]),
                    fill_quote_amount=Decimal(trade["funds"]),
                    fill_price=Decimal(trade["price"]),
                    fill_timestamp=trade["createdAt"] * 1e-3,
                )
                trade_updates.append(trade_update)

        return trade_updates

    async def _request_order_status(self, tracked_order: InFlightOrder) -> OrderUpdate:
        exchange_order_id = await tracked_order.get_exchange_order_id()
        updated_order_data = await self._api_get(
            path_url=f"{CONSTANTS.ORDERS_PATH_URL}/{exchange_order_id}",
            is_auth_required=True,
            limit_id=CONSTANTS.GET_ORDER_LIMIT_ID)

        ordered_canceled = updated_order_data["data"]["cancelExist"]
        is_active = updated_order_data["data"]["isActive"]
        op_type = updated_order_data["data"]["opType"]

        new_state = tracked_order.current_state
        if ordered_canceled or op_type == "CANCEL":
            new_state = OrderState.CANCELED
        elif not is_active:
            new_state = OrderState.FILLED

        order_update = OrderUpdate(
            client_order_id=tracked_order.client_order_id,
            exchange_order_id=updated_order_data["data"]["id"],
            trading_pair=tracked_order.trading_pair,
            update_timestamp=self.current_timestamp,
            new_state=new_state,
        )

        return order_update

    async def _get_last_traded_price(self, trading_pair: str) -> float:
        params = {
            "symbol": await self.exchange_symbol_associated_to_pair(trading_pair=trading_pair)
        }

        resp_json = await self._api_request(
            path_url=CONSTANTS.TICKER_PRICE_CHANGE_PATH_URL,
            method=RESTMethod.GET,
            params=params
        )

        return float(resp_json["data"]["price"])<|MERGE_RESOLUTION|>--- conflicted
+++ resolved
@@ -103,15 +103,13 @@
     def supported_order_types(self):
         return [OrderType.MARKET, OrderType.LIMIT, OrderType.LIMIT_MAKER]
 
-<<<<<<< HEAD
     async def get_all_pairs_prices(self) -> List[Dict[str, str]]:
         pairs_prices = await self._api_get(path_url=CONSTANTS.ALL_TICKERS_PATH_URL)
         return pairs_prices
-=======
+
     def _is_request_exception_related_to_time_synchronizer(self, request_exception: Exception):
         # API documentation does not clarify the error message for timestamp related problems
         return False
->>>>>>> 4830290c
 
     def _create_web_assistants_factory(self) -> WebAssistantsFactory:
         return web_utils.build_api_factory(
