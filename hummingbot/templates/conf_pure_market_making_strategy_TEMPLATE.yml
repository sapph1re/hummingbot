--- conflicted
+++ resolved
@@ -2,11 +2,7 @@
 ###       Pure market making strategy config         ###
 ########################################################
 
-<<<<<<< HEAD
-template_version: 6
-=======
 template_version: 7
->>>>>>> 163403f1
 
 ############  Basic configuration section  ############
 
