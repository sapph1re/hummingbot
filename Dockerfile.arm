# Set the base image
FROM arm64v8/python:3.8-slim AS builder

# Install linux dependencies
RUN apt-get update && \
    DEBIAN_FRONTEND=noninteractive apt-get install -y gcc \
        build-essential pkg-config libusb-1.0 curl git \
        sudo libudev-dev libssl-dev && \
    rm -rf /var/lib/apt/lists/*

# Add hummingbot user and group
RUN groupadd -g 8211 hummingbot && \
    useradd -m -s /bin/bash -u 8211 -g 8211 hummingbot

# Switch to hummingbot user
USER hummingbot:hummingbot
WORKDIR /home/hummingbot

# Install miniconda
RUN curl https://repo.anaconda.com/miniconda/Miniconda3-py38_4.10.3-Linux-aarch64.sh -o ~/miniconda.sh && \
    /bin/bash ~/miniconda.sh -b && \
    rm ~/miniconda.sh && \
    ~/miniconda3/bin/conda update -n base conda -y && \
    ~/miniconda3/bin/conda clean -tipsy

# Dropping default ~/.bashrc because it will return if not running as interactive shell, thus not invoking PATH settings
RUN :> ~/.bashrc

# Install nvm and CeloCLI; note: nvm adds own section to ~/.bashrc
SHELL [ "/bin/bash", "-lc" ]
RUN curl -o- https://raw.githubusercontent.com/nvm-sh/nvm/v0.39.0/install.sh | bash && \
    export NVM_DIR="/home/hummingbot/.nvm" && \
    source "/home/hummingbot/.nvm/nvm.sh" && \
    nvm install 10 && \
    npm install --only=production -g @celo/celocli@1.0.3 && \
    nvm cache clear && \
    npm cache clean --force && \
    rm -rf /home/hummingbot/.cache

# Copy environment only to optimize build caching, so changes in sources will not cause conda env invalidation
COPY --chown=hummingbot:hummingbot setup/environment-linux-aarch64.yml setup/

# ./install | create hummingbot environment
RUN ~/miniconda3/bin/conda env create -f setup/environment-linux-aarch64.yml && \
    ~/miniconda3/bin/conda clean -tipsy && \
    # clear pip cache
    rm -rf /home/hummingbot/.cache

# Copy remaining files
COPY --chown=hummingbot:hummingbot bin/ bin/
COPY --chown=hummingbot:hummingbot hummingbot/ hummingbot/
COPY --chown=hummingbot:hummingbot gateway/setup/ gateway/setup/
COPY --chown=hummingbot:hummingbot gateway/src/templates gateway/src/templates
COPY --chown=hummingbot:hummingbot setup.py .
COPY --chown=hummingbot:hummingbot LICENSE .
COPY --chown=hummingbot:hummingbot README.md .
COPY --chown=hummingbot:hummingbot DATA_COLLECTION.md .

# activate hummingbot env when entering the CT
RUN echo "source /home/hummingbot/miniconda3/etc/profile.d/conda.sh && conda activate $(head -1 setup/environment-linux-aarch64.yml | cut -d' ' -f2)" >> ~/.bashrc

# ./compile + cleanup build folder
RUN /home/hummingbot/miniconda3/envs/$(head -1 setup/environment-linux-aarch64.yml | cut -d' ' -f2)/bin/python3 setup.py build_ext --inplace -j 8 && \
    rm -rf build/ && \
    find . -type f -name "*.cpp" -delete

# Build final image using artifacts from builer
FROM arm64v8/python:3.8-slim AS release
# Dockerfile author / maintainer 
LABEL maintainer="CoinAlpha, Inc. <dev@coinalpha.com>"

# Build arguments
ARG BRANCH=""
ARG COMMIT=""
ARG BUILD_DATE=""
LABEL branch=${BRANCH}
LABEL commit=${COMMIT}
LABEL date=${BUILD_DATE}

# Set ENV variables
ENV COMMIT_SHA=${COMMIT}
ENV COMMIT_BRANCH=${BRANCH}
ENV BUILD_DATE=${DATE}

ENV STRATEGY=${STRATEGY}
ENV CONFIG_FILE_NAME=${CONFIG_FILE_NAME}
ENV WALLET=${WALLET}
ENV CONFIG_PASSWORD=${CONFIG_PASSWORD}

ENV INSTALLATION_TYPE=docker

# Add hummingbot user and group
RUN groupadd -g 8211 hummingbot && \
    useradd -m -s /bin/bash -u 8211 -g 8211 hummingbot

<<<<<<< HEAD
# Create mount points
RUN mkdir /conf /logs /data /certs /pmm_scripts /scripts && chown -R hummingbot:hummingbot /conf /logs /data /certs /pmm_scripts /scripts
VOLUME /conf /logs /data /certs /pmm_scripts /scripts

# Add symbolic links to key folders
RUN ln -s /conf /home/hummingbot/conf && \
  ln -s /logs /home/hummingbot/logs && \
  ln -s /data /home/hummingbot/data && \
  ln -s /certs /home/hummingbot/certs && \
  ln -s /pmm_scripts /home/hummingbot/pmm_scripts && \
  ln -s /scripts /home/hummingbot/scripts

# Pre-populate pmm_scripts/ volume with default pmm_scripts
COPY --chown=hummingbot:hummingbot pmm_scripts/ pmm_scripts/
=======
# Create sym links
RUN ln -s /conf /home/hummingbot/conf && \
  ln -s /logs /home/hummingbot/logs && \
  ln -s /data /home/hummingbot/data && \
  ln -s /scripts /home/hummingbot/scripts

# Create mount points
RUN mkdir -p /conf /logs /data /scripts \
    /home/hummingbot/.hummingbot-gateway/conf \
    /home/hummingbot/.hummingbot-gateway/certs && \
  chown -R hummingbot:hummingbot /conf /logs /data /scripts \
    /home/hummingbot/.hummingbot-gateway
VOLUME /conf /logs /data /scripts \
  /home/hummingbot/.hummingbot-gateway/conf \
  /home/hummingbot/.hummingbot-gateway/certs
>>>>>>> 47fbb835

# Pre-populate scripts/ volume with default scripts
COPY --chown=hummingbot:hummingbot scripts/ scripts/

# Install packages required in runtime
RUN apt-get update && \
    DEBIAN_FRONTEND=noninteractive apt-get install -y sudo libusb-1.0 && \
    rm -rf /var/lib/apt/lists/*

WORKDIR /home/hummingbot

# Copy all build artifacts from builder image
COPY --from=builder --chown=hummingbot:hummingbot /home/ /home/

# additional configs (sudo)
COPY docker/etc /etc

# Setting bash as default shell because we have .bashrc with customized PATH (setting SHELL affects RUN, CMD and ENTRYPOINT, but not manual commands e.g. `docker run image COMMAND`!)
SHELL [ "/bin/bash", "-lc" ]
CMD /home/hummingbot/miniconda3/envs/$(head -1 setup/environment-linux-aarch64.yml | cut -d' ' -f2)/bin/python3 bin/hummingbot_quickstart.py \
    --auto-set-permissions $(id -u hummingbot):$(id -g hummingbot)<|MERGE_RESOLUTION|>--- conflicted
+++ resolved
@@ -93,38 +93,25 @@
 RUN groupadd -g 8211 hummingbot && \
     useradd -m -s /bin/bash -u 8211 -g 8211 hummingbot
 
-<<<<<<< HEAD
-# Create mount points
-RUN mkdir /conf /logs /data /certs /pmm_scripts /scripts && chown -R hummingbot:hummingbot /conf /logs /data /certs /pmm_scripts /scripts
-VOLUME /conf /logs /data /certs /pmm_scripts /scripts
-
-# Add symbolic links to key folders
-RUN ln -s /conf /home/hummingbot/conf && \
-  ln -s /logs /home/hummingbot/logs && \
-  ln -s /data /home/hummingbot/data && \
-  ln -s /certs /home/hummingbot/certs && \
-  ln -s /pmm_scripts /home/hummingbot/pmm_scripts && \
-  ln -s /scripts /home/hummingbot/scripts
-
-# Pre-populate pmm_scripts/ volume with default pmm_scripts
-COPY --chown=hummingbot:hummingbot pmm_scripts/ pmm_scripts/
-=======
 # Create sym links
 RUN ln -s /conf /home/hummingbot/conf && \
   ln -s /logs /home/hummingbot/logs && \
   ln -s /data /home/hummingbot/data && \
+  ln -s /pmm_scripts /home/hummingbot/pmm_scripts && \
   ln -s /scripts /home/hummingbot/scripts
 
 # Create mount points
-RUN mkdir -p /conf /logs /data /scripts \
+RUN mkdir -p /conf /logs /data /pmm_scripts /scripts \
     /home/hummingbot/.hummingbot-gateway/conf \
     /home/hummingbot/.hummingbot-gateway/certs && \
-  chown -R hummingbot:hummingbot /conf /logs /data /scripts \
+  chown -R hummingbot:hummingbot /conf /logs /data /pmm_scripts /scripts \
     /home/hummingbot/.hummingbot-gateway
-VOLUME /conf /logs /data /scripts \
+VOLUME /conf /logs /data /pmm_scripts /scripts \
   /home/hummingbot/.hummingbot-gateway/conf \
   /home/hummingbot/.hummingbot-gateway/certs
->>>>>>> 47fbb835
+
+# Pre-populate pmm_scripts/ volume with default pmm_scripts
+COPY --chown=hummingbot:hummingbot pmm_scripts/ pmm_scripts/
 
 # Pre-populate scripts/ volume with default scripts
 COPY --chown=hummingbot:hummingbot scripts/ scripts/
