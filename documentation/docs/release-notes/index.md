--- conflicted
+++ resolved
@@ -2,8 +2,4 @@
 
 We generally release a new version of Hummingbot every 4 weeks, along with periodic intermittent releases.
 
-<<<<<<< HEAD
-The latest stable release is **[0.45.0](/release-notes/0.45.0)**, released on November 2, 2021.
-=======
-The latest stable release is **[0.44.0](/release-notes/0.44.0)**, released on October 1, 2021.
->>>>>>> 441041fa
+The latest stable release is **[0.45.0](/release-notes/0.45.0)**, released on November 2, 2021.