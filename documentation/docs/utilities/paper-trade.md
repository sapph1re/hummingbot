--- conflicted
+++ resolved
@@ -54,11 +54,8 @@
 - Bittrex
 - Dolomite
 - Liquid
-<<<<<<< HEAD
 - Bitfinex
-=======
 - KuCoin
->>>>>>> 8b3a8e9b
 
 ### Not yet supported
 
