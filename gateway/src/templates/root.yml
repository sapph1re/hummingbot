--- conflicted
+++ resolved
@@ -40,17 +40,14 @@
     configurationPath: pangolin.yml
     schemaPath: pangolin-schema.json
 
-<<<<<<< HEAD
   $namespace quickswap:
     configurationPath: quickswap.yml
     schemaPath: quickswap-schema.json
     
-=======
   $namespace perp:
     configurationPath: perp.yml
     schemaPath: perp-schema.json
 
->>>>>>> 497e52e6
   $namespace sushiswap:
     configurationPath: sushiswap.yml
     schemaPath: sushiswap-schema.json
