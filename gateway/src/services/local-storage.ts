import { Level } from 'level';
import { ReferenceCountingCloseable } from './refcounting-closeable';

export class LocalStorage extends ReferenceCountingCloseable {
  readonly #dbPath: string;
<<<<<<< HEAD
  protected db: LevelDB;
=======
  #db: Level<string, any>;
>>>>>>> 1eb2577a

  protected constructor(dbPath: string) {
    super(dbPath);
    this.#dbPath = dbPath;
<<<<<<< HEAD
    this.db = level(dbPath, { createIfMissing: true });
=======
    this.#db = new Level(dbPath, {
      createIfMissing: true,
      valueEncoding: 'json',
    });
  }

  public async init(): Promise<void> {
    await this.#db.open({ passive: true });
>>>>>>> 1eb2577a
  }

  get dbPath(): string {
    return this.#dbPath;
  }

  get dbStatus(): string {
    return this.#db.status;
  }

  private async assertDbOpen(): Promise<void> {
    if (this.#db.status === 'open') {
      // this is the target state, finish!
      return;
    } else if (this.#db.status === 'closing') {
      // do nothing if closing, then try again
      await new Promise((resolve) => setTimeout(resolve, 1000));
      await this.assertDbOpen();
    } else if (this.#db.status === 'closed') {
      // reopen the db
      await this.#db.open({ createIfMissing: true });
      await this.assertDbOpen();
    } else if (this.#db.status === 'opening') {
      // wait for but do not initate the opening of the db
      await this.#db.open({ passive: true });
    }
  }

  public async save(key: string, value: any): Promise<void> {
<<<<<<< HEAD
    return this.db.put(key, value);
  }

  public async del(key: string): Promise<void> {
    return this.db.del(key);
=======
    await this.assertDbOpen();
    await this.#db.put(key, value);
  }

  public async del(key: string): Promise<void> {
    await this.assertDbOpen();
    await this.#db.del(key);
>>>>>>> 1eb2577a
  }

  public async get(
    readFunc: (key: string, string: any) => [string, any] | undefined
<<<<<<< HEAD
  ): Promise<Record<string, any>> {
    const stream = this.db.createReadStream();
    const result = await new Promise<Record<string, any>>((resolve, reject) => {
      const results: Record<string, any> = {};
      stream
        .on('data', ({ key, value }) => {
          const data = readFunc(key, value);
          if (data) {
            results[data[0]] = data[1];
          }
        })
        .on('error', (err) => {
          reject(err);
        })
        .on('end', () => {
          resolve(results);
        });
    });
=======
  ): Promise<any> {
    await this.assertDbOpen();

    const results: Record<string, any> = {};
    const kvs = await this.#db
      .iterator({
        keys: true,
        values: true,
      })
      .all();
    for (const [key, value] of kvs) {
      const data = readFunc(key, value);
      if (data) {
        results[data[0]] = data[1];
      }
    }
>>>>>>> 1eb2577a

    return results;
  }

<<<<<<< HEAD
  public async close(): Promise<void> {
    await this.db.close();
=======
  public async close(handle: string): Promise<void> {
    await super.close(handle);
    if (this.refCount < 1) {
      // XXX(martin_kou): `await #db.close()` would freeze. So this is used
      // instead.
      this.#db.close((_) => true);
    }
>>>>>>> 1eb2577a
  }
}<|MERGE_RESOLUTION|>--- conflicted
+++ resolved
@@ -3,18 +3,11 @@
 
 export class LocalStorage extends ReferenceCountingCloseable {
   readonly #dbPath: string;
-<<<<<<< HEAD
-  protected db: LevelDB;
-=======
   #db: Level<string, any>;
->>>>>>> 1eb2577a
 
   protected constructor(dbPath: string) {
     super(dbPath);
     this.#dbPath = dbPath;
-<<<<<<< HEAD
-    this.db = level(dbPath, { createIfMissing: true });
-=======
     this.#db = new Level(dbPath, {
       createIfMissing: true,
       valueEncoding: 'json',
@@ -23,7 +16,6 @@
 
   public async init(): Promise<void> {
     await this.#db.open({ passive: true });
->>>>>>> 1eb2577a
   }
 
   get dbPath(): string {
@@ -53,13 +45,6 @@
   }
 
   public async save(key: string, value: any): Promise<void> {
-<<<<<<< HEAD
-    return this.db.put(key, value);
-  }
-
-  public async del(key: string): Promise<void> {
-    return this.db.del(key);
-=======
     await this.assertDbOpen();
     await this.#db.put(key, value);
   }
@@ -67,31 +52,10 @@
   public async del(key: string): Promise<void> {
     await this.assertDbOpen();
     await this.#db.del(key);
->>>>>>> 1eb2577a
   }
 
   public async get(
     readFunc: (key: string, string: any) => [string, any] | undefined
-<<<<<<< HEAD
-  ): Promise<Record<string, any>> {
-    const stream = this.db.createReadStream();
-    const result = await new Promise<Record<string, any>>((resolve, reject) => {
-      const results: Record<string, any> = {};
-      stream
-        .on('data', ({ key, value }) => {
-          const data = readFunc(key, value);
-          if (data) {
-            results[data[0]] = data[1];
-          }
-        })
-        .on('error', (err) => {
-          reject(err);
-        })
-        .on('end', () => {
-          resolve(results);
-        });
-    });
-=======
   ): Promise<any> {
     await this.assertDbOpen();
 
@@ -108,15 +72,10 @@
         results[data[0]] = data[1];
       }
     }
->>>>>>> 1eb2577a
 
     return results;
   }
 
-<<<<<<< HEAD
-  public async close(): Promise<void> {
-    await this.db.close();
-=======
   public async close(handle: string): Promise<void> {
     await super.close(handle);
     if (this.refCount < 1) {
@@ -124,6 +83,5 @@
       // instead.
       this.#db.close((_) => true);
     }
->>>>>>> 1eb2577a
   }
 }