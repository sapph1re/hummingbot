import {
  mkValidator,
  mkRequestValidator,
  RequestValidator,
  Validator,
  isBase58,
  mkSelectingValidator,
} from '../validators';
import bs58 from 'bs58';

export const invalidEthPrivateKeyError: string =
  'The privateKey param is not a valid Ethereum private key (64 hexadecimal characters).';

export const invalidSolPrivateKeyError: string =
  'The privateKey param is not a valid Solana private key (64 bytes, base 58 encoded).';

export const invalidNearPrivateKeyError: string =
  'The privateKey param is not a valid Near private key.';

// test if a string matches the shape of an Ethereum private key
export const isEthPrivateKey = (str: string): boolean => {
  return /^(0x)?[a-fA-F0-9]{64}$/.test(str);
};

// test if a string matches the shape of an Solana private key
export const isSolPrivateKey = (str: string): boolean => {
  return isBase58(str) && bs58.decode(str).length == 64;
};

// test if a string matches the Near private key encoding format (i.e. <curve>:<encoded key>')
export const isNearPrivateKey = (str: string): boolean => {
  const parts = str.split(':');
  return parts.length === 2;
};

// given a request, look for a key called privateKey that is an Ethereum private key
export const validatePrivateKey: Validator = mkSelectingValidator(
  'chain',
  (req, key) => req[key],
  {
    solana: mkValidator(
      'privateKey',
      invalidSolPrivateKeyError,
      (val) => typeof val === 'string' && isSolPrivateKey(val)
    ),
    ethereum: mkValidator(
      'privateKey',
      invalidEthPrivateKeyError,
      (val) => typeof val === 'string' && isEthPrivateKey(val)
    ),
    avalanche: mkValidator(
      'privateKey',
      invalidEthPrivateKeyError,
      (val) => typeof val === 'string' && isEthPrivateKey(val)
    ),
    harmony: mkValidator(
      'privateKey',
      invalidEthPrivateKeyError,
      (val) => typeof val === 'string' && isEthPrivateKey(val)
    ),
    near: mkValidator(
      'privateKey',
      invalidNearPrivateKeyError,
      (val) => typeof val === 'string' && isNearPrivateKey(val)
    ),
  }
);

export const invalidChainError: string =
<<<<<<< HEAD
  'chain must be "ethereum", "solana", "avalanche", "harmony" or "binance-smart-chain"';
=======
  'chain must be "ethereum", "solana", "avalanche", "near" or "harmony"';
>>>>>>> 785f7059

export const invalidNetworkError: string =
  'expected a string for the network key';

export const invalidAddressError: string = 'address must be a string';

export const validateChain: Validator = mkValidator(
  'chain',
  invalidChainError,
  (val) =>
    typeof val === 'string' &&
    (val === 'ethereum' ||
      val === 'avalanche' ||
      val === 'polygon' ||
      val === 'solana' ||
<<<<<<< HEAD
      val === 'harmony' ||
      val === 'binance-smart-chain')
=======
      val == 'near' ||
      val === 'harmony' ||
      val === 'cronos')
>>>>>>> 785f7059
);

export const validateNetwork: Validator = mkValidator(
  'network',
  invalidNetworkError,
  (val) => typeof val === 'string'
);

export const validateAddress: Validator = mkValidator(
  'address',
  invalidAddressError,
  (val) => typeof val === 'string'
);

export const validateAddWalletRequest: RequestValidator = mkRequestValidator([
  validatePrivateKey,
  validateChain,
  validateNetwork,
]);

export const validateRemoveWalletRequest: RequestValidator = mkRequestValidator(
  [validateAddress, validateChain]
);<|MERGE_RESOLUTION|>--- conflicted
+++ resolved
@@ -67,11 +67,7 @@
 );
 
 export const invalidChainError: string =
-<<<<<<< HEAD
-  'chain must be "ethereum", "solana", "avalanche", "harmony" or "binance-smart-chain"';
-=======
-  'chain must be "ethereum", "solana", "avalanche", "near" or "harmony"';
->>>>>>> 785f7059
+  'chain must be "ethereum", "solana", "avalanche", "near", "harmony" or "binance-smart-chain"';
 
 export const invalidNetworkError: string =
   'expected a string for the network key';
@@ -87,14 +83,10 @@
       val === 'avalanche' ||
       val === 'polygon' ||
       val === 'solana' ||
-<<<<<<< HEAD
-      val === 'harmony' ||
-      val === 'binance-smart-chain')
-=======
       val == 'near' ||
       val === 'harmony' ||
-      val === 'cronos')
->>>>>>> 785f7059
+      val === 'cronos' ||
+      val === 'binance-smart-chain')
 );
 
 export const validateNetwork: Validator = mkValidator(
