--- conflicted
+++ resolved
@@ -105,13 +105,8 @@
 
         self.clock.backtest_til(self.start_timestamp + 6)
         # prevent making new orders
-<<<<<<< HEAD
         self.market_1.set_balance("COINALPHA", Decimal("0"))
-        self.assertFalse(self.strategy.ready_for_new_orders([self.market_symbol_pair_1, self.market_symbol_pair_2]))
-=======
-        self.market_1.set_balance("COINALPHA", 0)
         self.assertFalse(self.strategy.ready_for_new_orders([self.market_trading_pair_tuple_1, self.market_trading_pair_tuple_2]))
->>>>>>> 3b6bcefa
 
         # run till market orders complete and cool off period passes
         self.clock.backtest_til(self.start_timestamp + 20)
@@ -153,17 +148,10 @@
         0           1.039801               1.045               1.005        1.1      1.005         10.0
         1           1.029557               1.045               1.015        1.1      1.015         20.0
         """
-<<<<<<< HEAD
-        amount, profitability = self.strategy.find_best_profitable_amount(self.market_symbol_pair_1,
-                                                                          self.market_symbol_pair_2)
+        amount, profitability = self.strategy.find_best_profitable_amount(self.market_trading_pair_tuple_1,
+                                                                          self.market_trading_pair_tuple_2)
         self.assertEqual(Decimal(30.0), amount)
         self.assertAlmostEqual(Decimal(1.0329489291598024), profitability)
-=======
-        amount, profitability = self.strategy.find_best_profitable_amount(self.market_trading_pair_tuple_1,
-                                                                          self.market_trading_pair_tuple_2)
-        self.assertEqual(30.0, amount)
-        self.assertAlmostEqual(1.0329489291598024, profitability)
->>>>>>> 3b6bcefa
 
     def test_min_profitability_limit_1(self):
         self.strategy: ArbitrageStrategy = ArbitrageStrategy(
@@ -181,17 +169,10 @@
             [],
             2
         )
-<<<<<<< HEAD
-        amount, profitability = self.strategy.find_best_profitable_amount(self.market_symbol_pair_1,
-                                                                          self.market_symbol_pair_2)
+        amount, profitability = self.strategy.find_best_profitable_amount(self.market_trading_pair_tuple_1,
+                                                                          self.market_trading_pair_tuple_2)
         self.assertEqual(Decimal(30.0), amount)
         self.assertAlmostEqual(Decimal(1.045), profitability)
-=======
-        amount, profitability = self.strategy.find_best_profitable_amount(self.market_trading_pair_tuple_1,
-                                                                          self.market_trading_pair_tuple_2)
-        self.assertEqual(30.0, amount)
-        self.assertAlmostEqual(1.045, profitability)
->>>>>>> 3b6bcefa
 
     def test_min_profitability_limit_2(self):
         self.strategy: ArbitrageStrategy = ArbitrageStrategy(
@@ -209,17 +190,10 @@
             [],
             2
         )
-<<<<<<< HEAD
-        amount, profitability = self.strategy.find_best_profitable_amount(self.market_symbol_pair_1,
-                                                                          self.market_symbol_pair_2)
+        amount, profitability = self.strategy.find_best_profitable_amount(self.market_trading_pair_tuple_1,
+                                                                          self.market_trading_pair_tuple_2)
         self.assertEqual(Decimal(60.0), amount)
         self.assertAlmostEqual(Decimal(1.0294946147473074), profitability)
-=======
-        amount, profitability = self.strategy.find_best_profitable_amount(self.market_trading_pair_tuple_1,
-                                                                          self.market_trading_pair_tuple_2)
-        self.assertEqual(60.0, amount)
-        self.assertAlmostEqual(1.0294946147473074, profitability)
->>>>>>> 3b6bcefa
 
     def test_asset_limit(self):
         self.market_2_data.order_book.apply_diffs(
@@ -253,10 +227,6 @@
         2  1.025    30.0        1.0
         3  1.035    40.0        1.0
         4  1.045    50.0        1.0
-<<<<<<< HEAD
-=======
-
->>>>>>> 3b6bcefa
         market_2 Bid
             price  amount  update_id
         0  1.1000    30.0        2.0
@@ -266,8 +236,8 @@
         4  0.9825    20.0        1.0
         """
         profitable_orders = ArbitrageStrategy.find_profitable_arbitrage_orders(Decimal("0"),
-                                                                               self.market_symbol_pair_1,
-                                                                               self.market_symbol_pair_2)
+                                                                               self.market_trading_pair_tuple_1,
+                                                                               self.market_trading_pair_tuple_2)
         self.assertEqual(profitable_orders, [
             (Decimal("1.045"), Decimal("1.005"), Decimal("1.1"), Decimal("1.005"), Decimal("10.0")),
             (Decimal("1.045"), Decimal("1.015"), Decimal("1.1"), Decimal("1.015"), Decimal("20.0"))
@@ -279,10 +249,6 @@
         2  1.005    10.0        1.0
         3  1.015    20.0        1.0
         4  1.025    30.0        1.0
-<<<<<<< HEAD
-=======
-
->>>>>>> 3b6bcefa
         market_2 Bid
             price  amount  update_id
         0  1.1000    30.0        2.0
@@ -297,8 +263,8 @@
             2
         )
         profitable_orders = ArbitrageStrategy.find_profitable_arbitrage_orders(Decimal("0"),
-                                                                               self.market_symbol_pair_1,
-                                                                               self.market_symbol_pair_2)
+                                                                               self.market_trading_pair_tuple_1,
+                                                                               self.market_trading_pair_tuple_2)
         self.assertEqual(profitable_orders, [
             (Decimal("1.045"), Decimal("0.9"), Decimal("1.1"), Decimal("0.9"), Decimal("5.0")),
             (Decimal("1.045"), Decimal("0.95"), Decimal("1.1"), Decimal("0.95"), Decimal("15.0")),
